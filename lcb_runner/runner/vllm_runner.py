try:
    from vllm import LLM, SamplingParams
except ImportError as e:
    # print("Cannot import vllm")
    pass

from lcb_runner.runner.base_runner import BaseRunner


class VLLMRunner(BaseRunner):
    def __init__(self, args, model):
        super().__init__(args, model)
        self.llm = LLM(
            model.model_name,
            tensor_parallel_size=args.tensor_parallel_size,
            dtype=args.dtype,
            enforce_eager=True,
            max_model_len=4096,
        )
        self.sampling_params = SamplingParams(
            n=self.args.n,
            max_tokens=self.args.max_tokens,
            temperature=self.args.temperature,
            top_p=self.args.top_p,
            frequency_penalty=0,
            presence_penalty=0,
            stop=self.args.stop,
        )

    def run_batch(self, prompts: list[str]) -> list[list[str]]:
        outputs = [None for _ in prompts]
        remaining_prompts = []
        remaining_indices = []
        for prompt_index, prompt in enumerate(prompts):
            if self.args.use_cache and prompt in self.cache:
                if len(self.cache[prompt]) == self.args.n:
                    outputs[prompt_index] = self.cache[prompt]
                    continue
            remaining_prompts.append(prompt)
            remaining_indices.append(prompt_index)
        if remaining_prompts:
            outputs = self.llm.generate(remaining_prompts, self.sampling_params)
            if self.args.use_cache:
                for index, output in zip(remaining_indices, outputs):
                    self.cache[remaining_prompts[index]] = [
                        o.text for o in output.outputs
                    ]
                    outputs[index] = [o.text for o in output.outputs]
<<<<<<< HEAD
=======
                self.save_cache()
            else:
                for index, output in zip(remaining_indices, outputs):
                    outputs[index] = [o.text for o in output.outputs]
>>>>>>> e82c2488
        return outputs<|MERGE_RESOLUTION|>--- conflicted
+++ resolved
@@ -46,11 +46,7 @@
                         o.text for o in output.outputs
                     ]
                     outputs[index] = [o.text for o in output.outputs]
-<<<<<<< HEAD
-=======
-                self.save_cache()
             else:
                 for index, output in zip(remaining_indices, outputs):
                     outputs[index] = [o.text for o in output.outputs]
->>>>>>> e82c2488
         return outputs